--- conflicted
+++ resolved
@@ -1,45 +1,35 @@
-<<<<<<< HEAD
-# Ignore prompt file
-=======
-# Editor and OS files
-.DS_Store
-.vscode/
-*.swp
-*.swo
-Thumbs.db
-
-# Node.js dependencies
-node_modules/
-npm-debug.log
-yarn-error.log
-
-# Build artifacts
-dist/
-build/
-coverage/
-
-# Environment variables - root directory
-.env
-.env.*
-!.env.template
-
-# Environment variables - any subdirectory
-*/**/.env
-*/**/.env.*
-!*/**/.env.template
-
-# Prompt files
->>>>>>> 0472799d
-prompt.txt
-*/**/prompt.txt
-
-<<<<<<< HEAD
-# Ignore .env file
-backend/.env
-
-=======
-# Logs and databases
-*.log
-*.sql
-*.sqlite
->>>>>>> 0472799d
+# Editor and OS files
+.DS_Store
+.vscode/
+*.swp
+*.swo
+Thumbs.db
+
+# Node.js dependencies
+node_modules/
+npm-debug.log
+yarn-error.log
+
+# Build artifacts
+dist/
+build/
+coverage/
+
+# Environment variables - root directory
+.env
+.env.*
+!.env.template
+
+# Environment variables - any subdirectory
+*/**/.env
+*/**/.env.*
+!*/**/.env.template
+
+# Prompt files
+prompt.txt
+*/**/prompt.txt
+
+# Logs and databases
+*.log
+*.sql
+*.sqlite